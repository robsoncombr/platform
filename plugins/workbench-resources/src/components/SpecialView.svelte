<!--
// Copyright © 2022 Hardcore Engineering Inc.
//
// Licensed under the Eclipse Public License, Version 2.0 (the "License");
// you may not use this file except in compliance with the License. You may
// obtain a copy of the License at https://www.eclipse.org/legal/epl-2.0
//
// Unless required by applicable law or agreed to in writing, software
// distributed under the License is distributed on an "AS IS" BASIS,
// WITHOUT WARRANTIES OR CONDITIONS OF ANY KIND, either express or implied.
//
// See the License for the specific language governing permissions and
// limitations under the License.
-->
<script lang="ts">
  import { onDestroy } from 'svelte'
  import { Class, Doc, DocumentQuery, Ref, Space, WithLookup } from '@hcengineering/core'
  import { IntlString, Asset, getResource } from '@hcengineering/platform'
  import { getClient } from '@hcengineering/presentation'
  import {
    AnyComponent,
    Button,
    Component,
    IconAdd,
    IModeSelector,
    Loading,
    ModeSelector,
    SearchInput,
    showPopup,
    Header,
    Breadcrumb,
    Location,
    getLocation,
    resolvedLocationStore
  } from '@hcengineering/ui'
  import {
    ViewOptionModel,
    ViewOptions,
    ViewQueryOption,
    Viewlet,
    ViewletDescriptor,
    ViewletPreference
  } from '@hcengineering/view'
  import { FilterBar, FilterButton, ViewletSelector, ViewletSettingButton } from '@hcengineering/view-resources'
  import { ParentsNavigationModel } from '@hcengineering/workbench'

  import ComponentNavigator from './ComponentNavigator.svelte'

  export let _class: Ref<Class<Doc>>
  export let space: Ref<Space> | undefined = undefined
  export let icon: Asset
  export let label: IntlString
  export let createEvent: string | undefined
  export let createLabel: IntlString | undefined
  export let createComponent: AnyComponent | undefined
  export let createComponentProps: Record<string, any> = {}
  export let isCreationDisabled = false
  export let descriptors: Array<Ref<ViewletDescriptor>> | undefined = undefined
  export let baseQuery: DocumentQuery<Doc> | undefined = undefined
  export let modes: IModeSelector<any> | undefined = undefined
  export let navigationModel: ParentsNavigationModel | undefined

  const client = getClient()
  const hierarchy = client.getHierarchy()

  let search = ''
  let viewlet: WithLookup<Viewlet> | undefined
  let filterVisible: boolean = false

  let preference: ViewletPreference | undefined
  let viewlets: Array<WithLookup<Viewlet>> = []
  let viewOptions: ViewOptions | undefined

<<<<<<< HEAD
  $: locationQuery = {}
  $: query = { ...(baseQuery ?? {}), ...(viewlet?.baseQuery ?? {}), ...locationQuery }
  $: searchQuery = search === '' ? query : { ...query, $search: search }
  $: resultQuery = searchQuery

  if (navigationModel?.syncQueryAndLocation) {
    locationQuery = getLocation()?.query ?? {}

    onDestroy(resolvedLocationStore.subscribe(handleLocationChanged))

    function handleLocationChanged (loc: Location) {
      locationQuery = loc?.query ?? {}
    }
=======
  $: _baseQuery = { ...(baseQuery ?? {}), ...(viewlet?.baseQuery ?? {}) }
  $: query = { ..._baseQuery }
  $: searchQuery = search === '' ? query : { ...query, $search: search }
  $: resultQuery = searchQuery

  $: void updateQuery(_baseQuery, viewOptions, viewlet)

  async function updateQuery (
    initialQuery: DocumentQuery<Doc>,
    viewOptions: ViewOptions | undefined,
    viewlet: Viewlet | undefined
  ): Promise<void> {
    query =
      viewOptions !== undefined && viewlet !== undefined
        ? await getViewQuery(initialQuery, viewOptions, viewlet.viewOptions?.other)
        : initialQuery
  }

  async function getViewQuery (
    query: DocumentQuery<Doc>,
    viewOptions: ViewOptions,
    viewOptionsModel: ViewOptionModel[] | undefined
  ): Promise<DocumentQuery<Doc>> {
    if (viewOptionsModel === undefined) return query
    let result: DocumentQuery<Doc> = hierarchy.clone(query)
    for (const viewOption of viewOptionsModel) {
      if (viewOption.actionTarget !== 'query') continue
      const queryOption = viewOption as ViewQueryOption
      const f = await getResource(queryOption.action)
      const resultP = f(viewOptions[queryOption.key] ?? queryOption.defaultValue, result)
      if (resultP instanceof Promise) {
        result = await resultP
      } else {
        result = resultP
      }
    }
    return result
>>>>>>> 94f8b9f8
  }

  function showCreateDialog (): void {
    if (createComponent === undefined) return
    showPopup(createComponent, { ...createComponentProps, space }, 'top')
  }
</script>

<Header
  adaptive={modes !== undefined ? 'doubleRow' : filterVisible ? 'freezeActions' : 'disabled'}
  hideActions={!(createLabel && createComponent)}
  hideExtra={modes === undefined}
  freezeBefore
>
  <svelte:fragment slot="beforeTitle">
    <ViewletSelector
      bind:viewlet
      bind:preference
      bind:viewlets
      viewletQuery={{
        attachTo: _class,
        variant: { $exists: false },
        ...(descriptors !== undefined ? { descriptor: { $in: descriptors } } : {})
      }}
    />
    <ViewletSettingButton bind:viewOptions bind:viewlet />
  </svelte:fragment>

  <Breadcrumb {icon} {label} size={'large'} isCurrent />

  <svelte:fragment slot="search">
    <SearchInput bind:value={search} collapsed />
    <FilterButton {_class} bind:visible={filterVisible} />
  </svelte:fragment>
  <svelte:fragment slot="actions">
    {#if createLabel && createComponent}
      <Button
        icon={IconAdd}
        label={createLabel}
        kind={'primary'}
        disabled={isCreationDisabled}
        event={createEvent}
        on:click={() => {
          showCreateDialog()
        }}
      />
    {/if}
  </svelte:fragment>
  <svelte:fragment slot="extra">
    {#if modes !== undefined}
      <ModeSelector kind={'subtle'} props={modes} />
    {/if}
  </svelte:fragment>
</Header>

{#if !viewlet?.$lookup?.descriptor?.component || viewlet?.attachTo !== _class || (preference !== undefined && viewlet?._id !== preference.attachedTo)}
  <Loading />
{:else if viewOptions && viewlet}
  <FilterBar
    {_class}
    {space}
    query={searchQuery}
    {viewOptions}
    on:change={(e) => {
      resultQuery = { ...query, ...e.detail }
    }}
  />
  {#if navigationModel?.navigationComponent === undefined}
    <Component
      is={viewlet.$lookup.descriptor.component}
      props={{
        _class,
        space,
        options: viewlet.options,
        config: preference?.config ?? viewlet.config,
        viewlet,
        viewOptions,
        viewOptionsConfig: viewlet.viewOptions?.other,
        createItemDialog: createComponent,
        createItemLabel: createLabel,
        query: resultQuery,
        totalQuery: query,
        ...viewlet.props
      }}
    />
  {:else}
    <ComponentNavigator mainComponentLabel={label} mainComponentIcon={icon} {space} {...navigationModel}>
      <Component
        is={viewlet.$lookup.descriptor.component}
        props={{
          _class,
          space,
          options: viewlet.options,
          config: preference?.config ?? viewlet.config,
          viewlet,
          viewOptions,
          viewOptionsConfig: viewlet.viewOptions?.other,
          createItemDialog: createComponent,
          createItemLabel: createLabel,
          query: resultQuery,
          totalQuery: query,
          ...viewlet.props
        }}
      />
    </ComponentNavigator>
  {/if}
{/if}<|MERGE_RESOLUTION|>--- conflicted
+++ resolved
@@ -13,7 +13,6 @@
 // limitations under the License.
 -->
 <script lang="ts">
-  import { onDestroy } from 'svelte'
   import { Class, Doc, DocumentQuery, Ref, Space, WithLookup } from '@hcengineering/core'
   import { IntlString, Asset, getResource } from '@hcengineering/platform'
   import { getClient } from '@hcengineering/presentation'
@@ -28,10 +27,7 @@
     SearchInput,
     showPopup,
     Header,
-    Breadcrumb,
-    Location,
-    getLocation,
-    resolvedLocationStore
+    Breadcrumb
   } from '@hcengineering/ui'
   import {
     ViewOptionModel,
@@ -71,21 +67,6 @@
   let viewlets: Array<WithLookup<Viewlet>> = []
   let viewOptions: ViewOptions | undefined
 
-<<<<<<< HEAD
-  $: locationQuery = {}
-  $: query = { ...(baseQuery ?? {}), ...(viewlet?.baseQuery ?? {}), ...locationQuery }
-  $: searchQuery = search === '' ? query : { ...query, $search: search }
-  $: resultQuery = searchQuery
-
-  if (navigationModel?.syncQueryAndLocation) {
-    locationQuery = getLocation()?.query ?? {}
-
-    onDestroy(resolvedLocationStore.subscribe(handleLocationChanged))
-
-    function handleLocationChanged (loc: Location) {
-      locationQuery = loc?.query ?? {}
-    }
-=======
   $: _baseQuery = { ...(baseQuery ?? {}), ...(viewlet?.baseQuery ?? {}) }
   $: query = { ..._baseQuery }
   $: searchQuery = search === '' ? query : { ...query, $search: search }
@@ -123,7 +104,6 @@
       }
     }
     return result
->>>>>>> 94f8b9f8
   }
 
   function showCreateDialog (): void {

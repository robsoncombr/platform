<!--
// Copyright © 2020, 2021 Anticrm Platform Contributors.
// Copyright © 2021 Hardcore Engineering Inc.
// 
// Licensed under the Eclipse Public License, Version 2.0 (the "License");
// you may not use this file except in compliance with the License. You may
// obtain a copy of the License at https://www.eclipse.org/legal/epl-2.0
// 
// Unless required by applicable law or agreed to in writing, software
// distributed under the License is distributed on an "AS IS" BASIS,
// WITHOUT WARRANTIES OR CONDITIONS OF ANY KIND, either express or implied.
// 
// See the License for the specific language governing permissions and
// limitations under the License.
-->

<script lang="ts">
  import type { Ref } from '@anticrm/core'
  import type { IntlString, Asset } from '@anticrm/platform'
  import type { Channel, ChannelProvider } from '@anticrm/contact'
  import { getClient } from '..'

<<<<<<< HEAD
  import { Tooltip, CircleButton } from '@anticrm/ui'
  import ChannelsPopup from './ChannelsPopup.svelte'
=======
  import { AnyComponent, Icon } from '@anticrm/ui'
  import IconCopy from './icons/Copy.svelte'
>>>>>>> cd0e7da2

  import contact from '@anticrm/contact'
  import { createEventDispatcher } from 'svelte'

  export let value: Channel[] | null
  export let size: 'small' | 'medium' | 'large' | 'x-large' = 'large'
  export let reverse: boolean = false

  interface Item {
    label: IntlString,
    icon: Asset,
    value: string,
    presenter?: AnyComponent
  }

  const client = getClient()
  const dispatch = createEventDispatcher()

  async function getProviders(): Promise<Map<Ref<ChannelProvider>, ChannelProvider>> {
    const providers = await client.findAll(contact.class.ChannelProvider, {})
    const map = new Map<Ref<ChannelProvider>, ChannelProvider>()
    for (const provider of providers) { map.set(provider._id, provider) }
    return map
  }

  async function update(value: Channel[]) {
    const result = []
    const map = await getProviders()
    for (const item of value) {
      const provider = map.get(item.provider)
      if (provider) {
        result.push({
          label: provider.label as IntlString,
          icon: provider.icon as Asset,
          value: item.value,
          presenter: provider.presenter
        })
      } else {
        console.log('provider not found: ', item.provider)
      }
    }
    displayItems = result
  }

  $: if (value) update(value)

  let displayItems: Item[] = []
  let divHTML: HTMLElement
</script>

<<<<<<< HEAD
<div
  bind:this={divHTML}
  class="flex-row-center"
  class:safari-gap-1={size === 'small'}
  class:safari-gap-2={size !== 'small'}
  class:reverse
  on:click|stopPropagation={() => {}}
>
  {#each displayItems as item}
    <Tooltip component={ChannelsPopup} props={{ value: item }} label={undefined} anchor={divHTML}>
      <CircleButton icon={item.icon} {size} />
    </Tooltip>
=======
<div class="container" class:reverse>
  {#each displayItems as item}
    <div on:click|stopPropagation={() => {dispatch('click', item)}}>
      <div class="circle list list-{size}">
        <div class="icon" class:small={size === 'small'}>
          <Icon icon={item.icon} size={'small'}/>
        </div>
      </div>
      <div class="window {reverse ? 'right' : 'left'}">
        <div class="circle circle-icon">
          <div class="icon"><Icon icon={item.icon} size={'small'}/></div>
        </div>
        <div class="flex-grow flex-col caption-color">
          <div class="overflow-label label">{item.label}</div>
          <div class="overflow-label">{item.value}</div>
        </div>
        <div class="button" on:click|preventDefault={() => { alert('Copied: ' + item.value) }}>
          <IconCopy size={'small'}/>
        </div>
      </div>
    </div>
>>>>>>> cd0e7da2
  {/each}
</div><|MERGE_RESOLUTION|>--- conflicted
+++ resolved
@@ -20,13 +20,8 @@
   import type { Channel, ChannelProvider } from '@anticrm/contact'
   import { getClient } from '..'
 
-<<<<<<< HEAD
   import { Tooltip, CircleButton } from '@anticrm/ui'
   import ChannelsPopup from './ChannelsPopup.svelte'
-=======
-  import { AnyComponent, Icon } from '@anticrm/ui'
-  import IconCopy from './icons/Copy.svelte'
->>>>>>> cd0e7da2
 
   import contact from '@anticrm/contact'
   import { createEventDispatcher } from 'svelte'
@@ -77,7 +72,6 @@
   let divHTML: HTMLElement
 </script>
 
-<<<<<<< HEAD
 <div
   bind:this={divHTML}
   class="flex-row-center"
@@ -90,28 +84,5 @@
     <Tooltip component={ChannelsPopup} props={{ value: item }} label={undefined} anchor={divHTML}>
       <CircleButton icon={item.icon} {size} />
     </Tooltip>
-=======
-<div class="container" class:reverse>
-  {#each displayItems as item}
-    <div on:click|stopPropagation={() => {dispatch('click', item)}}>
-      <div class="circle list list-{size}">
-        <div class="icon" class:small={size === 'small'}>
-          <Icon icon={item.icon} size={'small'}/>
-        </div>
-      </div>
-      <div class="window {reverse ? 'right' : 'left'}">
-        <div class="circle circle-icon">
-          <div class="icon"><Icon icon={item.icon} size={'small'}/></div>
-        </div>
-        <div class="flex-grow flex-col caption-color">
-          <div class="overflow-label label">{item.label}</div>
-          <div class="overflow-label">{item.value}</div>
-        </div>
-        <div class="button" on:click|preventDefault={() => { alert('Copied: ' + item.value) }}>
-          <IconCopy size={'small'}/>
-        </div>
-      </div>
-    </div>
->>>>>>> cd0e7da2
   {/each}
 </div>